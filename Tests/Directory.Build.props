<Project>

  <Import Project="$([MSBuild]::GetPathOfFileAbove('Directory.Build.props', '$(MSBuildThisFileDirectory)../'))" />

  <ItemGroup Label="Package References">
    <PackageReference Include="coverlet.collector" PrivateAssets="all" Version="6.0.4">
      <IncludeAssets>runtime; build; native; contentfiles; analyzers; buildtransitive</IncludeAssets>
    </PackageReference>
<<<<<<< HEAD
    <PackageReference Include="Microsoft.NET.Test.Sdk" Version="17.3.0" />
    <PackageReference Include="Moq" Version="4.20.72" />
=======
    <PackageReference Include="Microsoft.NET.Test.Sdk" Version="17.13.0" />
    <PackageReference Include="Moq" Version="4.18.2" />
>>>>>>> fefa30be
    <PackageReference Include="xunit" Version="2.9.3" />
    <PackageReference Include="xunit.runner.visualstudio" PrivateAssets="all" Version="3.0.2">
      <IncludeAssets>runtime; build; native; contentfiles; analyzers; buildtransitive</IncludeAssets>
    </PackageReference>
  </ItemGroup>

</Project><|MERGE_RESOLUTION|>--- conflicted
+++ resolved
@@ -6,13 +6,8 @@
     <PackageReference Include="coverlet.collector" PrivateAssets="all" Version="6.0.4">
       <IncludeAssets>runtime; build; native; contentfiles; analyzers; buildtransitive</IncludeAssets>
     </PackageReference>
-<<<<<<< HEAD
-    <PackageReference Include="Microsoft.NET.Test.Sdk" Version="17.3.0" />
+    <PackageReference Include="Microsoft.NET.Test.Sdk" Version="17.13.0" />
     <PackageReference Include="Moq" Version="4.20.72" />
-=======
-    <PackageReference Include="Microsoft.NET.Test.Sdk" Version="17.13.0" />
-    <PackageReference Include="Moq" Version="4.18.2" />
->>>>>>> fefa30be
     <PackageReference Include="xunit" Version="2.9.3" />
     <PackageReference Include="xunit.runner.visualstudio" PrivateAssets="all" Version="3.0.2">
       <IncludeAssets>runtime; build; native; contentfiles; analyzers; buildtransitive</IncludeAssets>
