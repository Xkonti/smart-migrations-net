--- conflicted
+++ resolved
@@ -8,13 +8,8 @@
     </PackageReference>
     <PackageReference Include="Microsoft.NET.Test.Sdk" Version="17.3.0" />
     <PackageReference Include="Moq" Version="4.18.2" />
-<<<<<<< HEAD
-    <PackageReference Include="xunit" Version="2.4.2" />
+    <PackageReference Include="xunit" Version="2.9.3" />
     <PackageReference Include="xunit.runner.visualstudio" PrivateAssets="all" Version="3.0.2">
-=======
-    <PackageReference Include="xunit" Version="2.9.3" />
-    <PackageReference Include="xunit.runner.visualstudio" PrivateAssets="all" Version="2.4.5">
->>>>>>> 541e1989
       <IncludeAssets>runtime; build; native; contentfiles; analyzers; buildtransitive</IncludeAssets>
     </PackageReference>
   </ItemGroup>
