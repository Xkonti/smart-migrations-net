--- conflicted
+++ resolved
@@ -26,13 +26,8 @@
   </PropertyGroup>
 
   <ItemGroup Label="Package References">
-<<<<<<< HEAD
     <PackageReference Include="Microsoft.VisualStudio.Threading.Analyzers" PrivateAssets="all" Version="17.14.15" />
-    <PackageReference Include="MinVer" PrivateAssets="all" Version="4.2.0" />
-=======
-    <PackageReference Include="Microsoft.VisualStudio.Threading.Analyzers" PrivateAssets="all" Version="17.3.44" />
     <PackageReference Include="MinVer" PrivateAssets="all" Version="6.0.0" />
->>>>>>> b4d889b0
   </ItemGroup>
 
 </Project>